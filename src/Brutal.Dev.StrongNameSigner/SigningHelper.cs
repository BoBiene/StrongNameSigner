﻿using System;
using System.Collections.Concurrent;
using System.IO;
using System.Linq;
using System.Reflection;
using System.Runtime.CompilerServices;
using System.Security.Cryptography;
using System.Security.Cryptography.X509Certificates;
using Mono.Cecil;
using System.Collections.Generic;
using System.Text;

namespace Brutal.Dev.StrongNameSigner
{
  /// <summary>
  /// Static helper class for easily getting assembly information and strong-name signing .NET assemblies.
  /// </summary>
  public static class SigningHelper
  {
    private static readonly ConcurrentDictionary<string, KeyValuePair<string, AssemblyDefinition>> AssemblyDefinitonCache = new ConcurrentDictionary<string, KeyValuePair<string, AssemblyDefinition>>(StringComparer.OrdinalIgnoreCase);

    private static byte[] keyPairCache = null;

    /// <summary>
    /// Generates a 1024 bit the strong-name key pair that can be written to an SNK file.
    /// </summary>
    /// <returns>A strong-name key pair array.</returns>
    public static byte[] GenerateStrongNameKeyPair()
    {
      using (var provider = new RSACryptoServiceProvider(1024, new CspParameters() { KeyNumber = 2 }))
      {
        return provider.ExportCspBlob(!provider.PublicOnly);
      }
    }

    /// <summary>
    /// Signs the assembly at the specified path.
    /// </summary>
    /// <param name="assemblyPath">The path to the assembly you want to strong-name sign.</param>
    /// <returns>The assembly information of the new strong-name signed assembly.</returns>
    public static AssemblyInfo SignAssembly(string assemblyPath)
    {
      return SignAssembly(assemblyPath, string.Empty, string.Empty, string.Empty);
    }

    /// <summary>
    /// Signs the assembly at the specified path with your own strong-name key file.
    /// </summary>
    /// <param name="assemblyPath">The path to the assembly you want to strong-name sign.</param>
    /// <param name="keyPath">The path to the strong-name key file you want to use (.snk or.pfx).</param>
    /// <returns>The assembly information of the new strong-name signed assembly.</returns>
    public static AssemblyInfo SignAssembly(string assemblyPath, string keyPath)
    {
      return SignAssembly(assemblyPath, keyPath, string.Empty, string.Empty);
    }

    /// <summary>
    /// Signs the assembly at the specified path with your own strong-name key file.
    /// </summary>
    /// <param name="assemblyPath">The path to the assembly you want to strong-name sign.</param>
    /// <param name="keyPath">The path to the strong-name key file you want to use (.snk or .pfx).</param>
    /// <param name="outputPath">The directory path where the strong-name signed assembly will be copied to.</param>
    /// <returns>The assembly information of the new strong-name signed assembly.</returns>
    /// <exception cref="System.ArgumentNullException">
    /// assemblyPath parameter was not provided.
    /// </exception>
    /// <exception cref="System.IO.FileNotFoundException">
    /// Could not find provided assembly file.
    /// or
    /// Could not find provided strong-name key file.
    /// </exception>
    /// <exception cref="System.BadImageFormatException">
    /// The file is not a .NET managed assembly.
    /// </exception>
    public static AssemblyInfo SignAssembly(string assemblyPath, string keyPath, string outputPath)
    {
      return SignAssembly(assemblyPath, keyPath, outputPath, string.Empty);
    }

    /// <summary>
    /// Signs the assembly at the specified path with your own strong-name key file.
    /// </summary>
    /// <param name="assemblyPath">The path to the assembly you want to strong-name sign.</param>
    /// <param name="keyPath">The path to the strong-name key file you want to use (.snk or .pfx).</param>
    /// <param name="outputPath">The directory path where the strong-name signed assembly will be copied to.</param>
    /// <param name="keyFilePassword">The password for the provided strong-name key file.</param>
    /// <param name="probingPaths">Additional paths to probe for references.</param>
    /// <returns>
    /// The assembly information of the new strong-name signed assembly.
    /// </returns>
    /// <exception cref="System.ArgumentNullException">assemblyPath parameter was not provided.</exception>
    /// <exception cref="System.IO.FileNotFoundException">Could not find provided assembly file.
    /// or
    /// Could not find provided strong-name key file.</exception>
    /// <exception cref="System.BadImageFormatException">The file is not a .NET managed assembly.</exception>
    public static AssemblyInfo SignAssembly(string assemblyPath, string keyPath, string outputPath, string keyFilePassword, params string[] probingPaths)
    {
      // Verify assembly path was passed in.
      if (string.IsNullOrWhiteSpace(assemblyPath))
      {
        throw new ArgumentNullException("assemblyPath");
      }

      // Make sure the file actually exists.
      if (!File.Exists(assemblyPath))
      {
        throw new FileNotFoundException("Could not find provided assembly file.", assemblyPath);
      }

      if (string.IsNullOrWhiteSpace(outputPath))
      {
        // Overwrite the file if no output path is provided.
        outputPath = Path.GetDirectoryName(assemblyPath);
      }
      else
      {
        // Create the directory structure.
        Directory.CreateDirectory(outputPath);
      }

      string outputFile = Path.Combine(Path.GetFullPath(outputPath), Path.GetFileName(assemblyPath));
      bool writeSymbols = File.Exists(Path.ChangeExtension(assemblyPath, ".pdb"));

      // Get the assembly info and go from there.
      AssemblyInfo info = GetAssemblyInfo(assemblyPath);

      // Don't sign assemblies with a strong-name signature.
      if (info.IsSigned)
      {
        if (!outputFile.Equals(Path.GetFullPath(assemblyPath), StringComparison.OrdinalIgnoreCase))
        {
          if (File.Exists(outputFile))
          {
            File.SetAttributes(outputFile, FileAttributes.Normal);
          }

          File.Copy(assemblyPath, outputFile, true);

          if (writeSymbols)
          {
            var newPdbFile = Path.ChangeExtension(outputFile, ".pdb");
            if (File.Exists(newPdbFile))
            {
              File.SetAttributes(newPdbFile, FileAttributes.Normal);
            }

            File.Copy(Path.ChangeExtension(assemblyPath, ".pdb"), newPdbFile, true);
          }
        }

        return GetAssemblyInfo(outputFile);
      }

      if (outputFile.Equals(Path.GetFullPath(assemblyPath), StringComparison.OrdinalIgnoreCase))
      {
        // Make a backup before overwriting.
        var backupFile = outputFile + ".unsigned";
        if (File.Exists(backupFile))
        {
          File.SetAttributes(backupFile, FileAttributes.Normal);
        }

        File.Copy(outputFile, backupFile, true);
      }

      try
      {
<<<<<<< HEAD
        using (var ad = AssemblyDefinition.ReadAssembly(assemblyPath, GetReadParameters(assemblyPath, probingPaths)))
        {
          ad.Write(outputFile, new WriterParameters() { StrongNameKeyPair = GetStrongNameKeyPair(keyPath, keyFilePassword), WriteSymbols = writeSymbols });
        }
=======
        if (File.Exists(outputFile))
        {
          File.SetAttributes(outputFile, FileAttributes.Normal);
        }

        AssemblyDefinition.ReadAssembly(assemblyPath, GetReadParameters(assemblyPath, probingPaths))
          .Write(outputFile, new WriterParameters() { StrongNameKeyPair = GetStrongNameKeyPair(keyPath, keyFilePassword), WriteSymbols = writeSymbols });
>>>>>>> 886ead01

        KeyValuePair<string, AssemblyDefinition> removed;
        if (AssemblyDefinitonCache.TryRemove(assemblyPath, out removed))
        {
          removed.Value.Dispose();
        }
      }
      catch (Exception)
      {
        // Restore the backup if something goes wrong.
        if (outputFile.Equals(Path.GetFullPath(assemblyPath), StringComparison.OrdinalIgnoreCase))
        {
          if (File.Exists(outputFile))
          {
            File.SetAttributes(outputFile, FileAttributes.Normal);
          }

          File.Copy(outputFile + ".unsigned", outputFile, true);
        }

        throw;
      }

      return GetAssemblyInfo(outputFile);
    }

    /// <summary>
    /// Gets .NET assembly information.
    /// </summary>
    /// <param name="assemblyPath">The path to an assembly you want to get information from.</param>
    /// <param name="probingPaths">Additional paths to probe for references.</param>
    /// <returns>
    /// The assembly information.
    /// </returns>
    /// <exception cref="System.ArgumentNullException">assemblyPath parameter was not provided.</exception>
    /// <exception cref="System.IO.FileNotFoundException">Could not find provided assembly file.</exception>
    public static AssemblyInfo GetAssemblyInfo(string assemblyPath, params string[] probingPaths)
    {
      // Verify assembly path was passed in.
      if (string.IsNullOrWhiteSpace(assemblyPath))
      {
        throw new ArgumentNullException("assemblyPath");
      }

      // Make sure the file actually exists.
      if (!File.Exists(assemblyPath))
      {
        throw new FileNotFoundException("Could not find provided assembly file.", assemblyPath);
      }
      
      var a = new KeyValuePair<string, AssemblyDefinition>(null, null);
      if (AssemblyDefinitonCache.ContainsKey(assemblyPath) && AssemblyDefinitonCache.TryGetValue(assemblyPath, out a))
      {
        // Check if the file contents have changed.
        if (!GetFileMD5Hash(assemblyPath).Equals(a.Key, StringComparison.OrdinalIgnoreCase))
        {
          if (AssemblyDefinitonCache.TryRemove(assemblyPath, out a))
          {
            a.Value.Dispose();
          }
          
          // Overwrite with a blank version.
          a = new KeyValuePair<string, AssemblyDefinition>(null, null);
        }
      }

      if (a.Value == null)
      {
        a = new KeyValuePair<string, AssemblyDefinition>(GetFileMD5Hash(assemblyPath), AssemblyDefinition.ReadAssembly(assemblyPath, GetReadParameters(assemblyPath, probingPaths)));
        AssemblyDefinitonCache.TryAdd(assemblyPath, a);
      }

      return new AssemblyInfo()
      {
        FilePath = Path.GetFullPath(assemblyPath),
        DotNetVersion = GetDotNetVersion(a.Value.MainModule.Runtime),
        IsSigned = a.Value.MainModule.Attributes.HasFlag(ModuleAttributes.StrongNameSigned),
        IsManagedAssembly = a.Value.MainModule.Attributes.HasFlag(ModuleAttributes.ILOnly),
        Is64BitOnly = a.Value.MainModule.Architecture == TargetArchitecture.AMD64 || a.Value.MainModule.Architecture == TargetArchitecture.IA64,
        Is32BitOnly = a.Value.MainModule.Attributes.HasFlag(ModuleAttributes.Required32Bit) && !a.Value.MainModule.Attributes.HasFlag(ModuleAttributes.Preferred32Bit),
        Is32BitPreferred = a.Value.MainModule.Attributes.HasFlag(ModuleAttributes.Preferred32Bit)
      };
    }

    /// <summary>
    /// Fixes an assembly reference.
    /// </summary>
    /// <param name="assemblyPath">The path to the assembly you want to fix a reference for.</param>    
    /// <param name="referenceAssemblyPath">The path to the reference assembly path you want to fix in the first assembly.</param>
    /// <returns><c>true</c> if an assembly reference was found and fixed, <c>false</c> if no reference was found.</returns>
    /// <exception cref="System.ArgumentNullException">
    /// assemblyPath was not provided.
    /// or
    /// referenceAssemblyPath was not provided.
    /// </exception>
    /// <exception cref="System.IO.FileNotFoundException">
    /// Could not find provided assembly file.
    /// or
    /// Could not find provided reference assembly file.
    /// </exception>
    public static bool FixAssemblyReference(string assemblyPath, string referenceAssemblyPath)
    {
      return FixAssemblyReference(assemblyPath, referenceAssemblyPath, string.Empty, string.Empty);
    }

    /// <summary>
    /// Fixes an assembly reference.
    /// </summary>
    /// <param name="assemblyPath">The path to the assembly you want to fix a reference for.</param>
    /// <param name="referenceAssemblyPath">The path to the reference assembly path you want to fix in the first assembly.</param>
    /// <param name="keyPath">The path to the strong-name key file you want to use (.snk or .pfx).</param>
    /// <param name="keyFilePassword">The password for the provided strong-name key file.</param>
    /// <param name="probingPaths">Additional paths to probe for references.</param>
    /// <returns>
    ///   <c>true</c> if an assembly reference was found and fixed, <c>false</c> if no reference was found.
    /// </returns>
    /// <exception cref="System.ArgumentNullException">assemblyPath was not provided.
    /// or
    /// referenceAssemblyPath was not provided.</exception>
    /// <exception cref="System.IO.FileNotFoundException">Could not find provided assembly file.
    /// or
    /// Could not find provided reference assembly file.</exception>
    public static bool FixAssemblyReference(string assemblyPath, string referenceAssemblyPath, string keyPath, string keyFilePassword, params string[] probingPaths)
    {
      // Verify assembly path was passed in.
      if (string.IsNullOrWhiteSpace(assemblyPath))
      {
        throw new ArgumentNullException("assemblyPath");
      }

      if (string.IsNullOrWhiteSpace(referenceAssemblyPath))
      {
        throw new ArgumentNullException("referenceAssemblyPath");
      }

      // Make sure the file actually exists.
      if (!File.Exists(assemblyPath))
      {
        throw new FileNotFoundException("Could not find provided assembly file.", assemblyPath);
      }

      if (!File.Exists(referenceAssemblyPath))
      {
        throw new FileNotFoundException("Could not find provided reference assembly file.", referenceAssemblyPath);
      }

      bool fixApplied = false;

      using (var a = AssemblyDefinition.ReadAssembly(assemblyPath, GetReadParameters(assemblyPath, probingPaths)))
      using (var b = AssemblyDefinition.ReadAssembly(referenceAssemblyPath, GetReadParameters(referenceAssemblyPath, probingPaths)))
      {
        var assemblyReference = a.MainModule.AssemblyReferences.FirstOrDefault(r => r.Name.Equals(b.Name.Name, StringComparison.OrdinalIgnoreCase));

        if (assemblyReference != null)
        {
          // Found a matching reference, let's set the public key token.
          if (BitConverter.ToString(assemblyReference.PublicKeyToken) != BitConverter.ToString(b.Name.PublicKeyToken))
          {
            assemblyReference.PublicKeyToken = b.Name.PublicKeyToken ?? new byte[0];
            assemblyReference.Version = b.Name.Version;

<<<<<<< HEAD
            // Save and resign.
            a.Write(assemblyPath, new WriterParameters { StrongNameKeyPair = GetStrongNameKeyPair(keyPath, keyFilePassword), WriteSymbols = File.Exists(Path.ChangeExtension(assemblyPath, ".pdb")) });
=======
          // Save and resign.
          if (File.Exists(assemblyPath))
          {
            File.SetAttributes(assemblyPath, FileAttributes.Normal);
          }

          a.Write(assemblyPath, new WriterParameters { StrongNameKeyPair = GetStrongNameKeyPair(keyPath, keyFilePassword), WriteSymbols = File.Exists(Path.ChangeExtension(assemblyPath, ".pdb")) });
>>>>>>> 886ead01

            KeyValuePair<string, AssemblyDefinition> removed;
            if (AssemblyDefinitonCache.TryRemove(assemblyPath, out removed))
            {
              removed.Value.Dispose();
            }

            fixApplied = true;
          }
        }

        var friendReference = b.CustomAttributes.SingleOrDefault(attr => attr.AttributeType.FullName == typeof(InternalsVisibleToAttribute).FullName &&
          attr.ConstructorArguments[0].Value.ToString() == a.Name.Name);

        if (friendReference != null && a.Name.HasPublicKey)
        {
          // Add the public key to the attribute.
          var typeRef = friendReference.ConstructorArguments[0].Type;
          friendReference.ConstructorArguments.Clear();
          friendReference.ConstructorArguments.Add(new CustomAttributeArgument(typeRef, a.Name.Name + ", PublicKey=" + BitConverter.ToString(a.Name.PublicKey).Replace("-", string.Empty)));

<<<<<<< HEAD
          // Save and resign.
          b.Write(referenceAssemblyPath, new WriterParameters { StrongNameKeyPair = GetStrongNameKeyPair(keyPath, keyFilePassword), WriteSymbols = File.Exists(Path.ChangeExtension(referenceAssemblyPath, ".pdb")) });
=======
        // Save and resign.
        if (File.Exists(referenceAssemblyPath))
        {
          File.SetAttributes(referenceAssemblyPath, FileAttributes.Normal);
        }

        b.Write(referenceAssemblyPath, new WriterParameters { StrongNameKeyPair = GetStrongNameKeyPair(keyPath, keyFilePassword), WriteSymbols = File.Exists(Path.ChangeExtension(referenceAssemblyPath, ".pdb")) });
>>>>>>> 886ead01

          KeyValuePair<string, AssemblyDefinition> removed;
          if (AssemblyDefinitonCache.TryRemove(referenceAssemblyPath, out removed))
          {
            removed.Value.Dispose();
          }

          fixApplied = true;
        }
      }

      return fixApplied;
    }

    /// <summary>
    /// Removes any friend assembly references (InternalsVisibleTo attributes) that do not have public keys.
    /// </summary>
    /// <param name="assemblyPath">The path to the assembly you want to remove friend references from.</param>
    /// <returns><c>true</c> if any invalid friend references were found and fixed, <c>false</c> if no invalid friend references was found.</returns>
    /// <exception cref="System.ArgumentNullException">
    /// assemblyPath was not provided.
    /// </exception>
    /// <exception cref="System.IO.FileNotFoundException">
    /// Could not find provided assembly file.
    /// </exception>
    public static bool RemoveInvalidFriendAssemblies(string assemblyPath)
    {
      return RemoveInvalidFriendAssemblies(assemblyPath, string.Empty, string.Empty);
    }

    /// <summary>
    /// Removes any friend assembly references (InternalsVisibleTo attributes) that do not have public keys.
    /// </summary>
    /// <param name="assemblyPath">The path to the assembly you want to remove friend references from.</param>
    /// <param name="keyPath">The path to the strong-name key file you want to use (.snk or .pfx).</param>
    /// <param name="keyFilePassword">The password for the provided strong-name key file.</param>
    /// <param name="probingPaths">Additional paths to probe for references.</param>
    /// <returns>
    ///   <c>true</c> if any invalid friend references were found and fixed, <c>false</c> if no invalid friend references was found.
    /// </returns>
    /// <exception cref="System.ArgumentNullException">assemblyPath was not provided.</exception>
    /// <exception cref="System.IO.FileNotFoundException">Could not find provided assembly file.</exception>
    public static bool RemoveInvalidFriendAssemblies(string assemblyPath, string keyPath, string keyFilePassword, params string[] probingPaths)
    {
      // Verify assembly path was passed in.
      if (string.IsNullOrWhiteSpace(assemblyPath))
      {
        throw new ArgumentNullException("assemblyPath");
      }

      // Make sure the file actually exists.
      if (!File.Exists(assemblyPath))
      {
        throw new FileNotFoundException("Could not find provided assembly file.", assemblyPath);
      }

      bool fixApplied = false;

      using (var a = AssemblyDefinition.ReadAssembly(assemblyPath, GetReadParameters(assemblyPath, probingPaths)))
      {
        var ivtAttributes = a.CustomAttributes.Where(attr => attr.AttributeType.FullName == typeof(InternalsVisibleToAttribute).FullName).ToList();

        foreach (var friendReference in ivtAttributes)
        {
          // Find any without a public key defined.
          if (friendReference.HasConstructorArguments && friendReference.ConstructorArguments.Any(ca => ca.Value != null && ca.Value.ToString().IndexOf("PublicKey=", StringComparison.Ordinal) == -1))
          {
            a.CustomAttributes.Remove(friendReference);
            fixApplied = true;
          }
        }

<<<<<<< HEAD
        if (fixApplied)
        {
          // Save and resign.
          a.Write(assemblyPath, new WriterParameters { StrongNameKeyPair = GetStrongNameKeyPair(keyPath, keyFilePassword), WriteSymbols = File.Exists(Path.ChangeExtension(assemblyPath, ".pdb")) });
=======
      if (fixApplied)
      {
        // Save and resign.
        if (File.Exists(assemblyPath))
        {
          File.SetAttributes(assemblyPath, FileAttributes.Normal);
        }

        a.Write(assemblyPath, new WriterParameters { StrongNameKeyPair = GetStrongNameKeyPair(keyPath, keyFilePassword), WriteSymbols = File.Exists(Path.ChangeExtension(assemblyPath, ".pdb")) });
>>>>>>> 886ead01

          KeyValuePair<string, AssemblyDefinition> removed;
          if (AssemblyDefinitonCache.TryRemove(assemblyPath, out removed))
          {
            removed.Value.Dispose();
          }
        }
      }

      return fixApplied;
    }

    internal static StrongNameKeyPair GetStrongNameKeyPair(string keyPath, string keyFilePassword)
    {
      if (!string.IsNullOrEmpty(keyPath))
      {
        if (!string.IsNullOrEmpty(keyFilePassword))
        {
          var cert = new X509Certificate2(keyPath, keyFilePassword, X509KeyStorageFlags.Exportable);

          var provider = cert.PrivateKey as RSACryptoServiceProvider;
          if (provider == null)
          {
            throw new InvalidOperationException("The key file is not password protected or the incorrect password was provided.");
          }

          return new StrongNameKeyPair(provider.ExportCspBlob(true));
        }
        else
        {
          return new StrongNameKeyPair(File.ReadAllBytes(keyPath));
        }
      }
      else
      {
        // Only cache generated keys so all signed assemblies use the same public key.
        if (keyPairCache != null)
        {
          return new StrongNameKeyPair(keyPairCache);
        }

        keyPairCache = GenerateStrongNameKeyPair();

        return new StrongNameKeyPair(keyPairCache);
      }
    }

    private static ReaderParameters GetReadParameters(string assemblyPath, string[] probingPaths)
    {
      var resolver = new DefaultAssemblyResolver();

      if (!string.IsNullOrEmpty(assemblyPath) && File.Exists(assemblyPath))
      {
        resolver.AddSearchDirectory(Path.GetDirectoryName(assemblyPath));
      }

      if (probingPaths != null)
      {
        foreach (var searchDir in probingPaths)
        {
          if (Directory.Exists(searchDir))
          {
            resolver.AddSearchDirectory(searchDir);
          }
        }
      }

      ReaderParameters readParams = null;

      try
      {
        readParams = new ReaderParameters() { AssemblyResolver = resolver, ReadSymbols = File.Exists(Path.ChangeExtension(assemblyPath, ".pdb")) };
      }
      catch (InvalidOperationException)
      {
        readParams = new ReaderParameters() { AssemblyResolver = resolver };
      }
      
      return readParams;
    }

    private static string GetDotNetVersion(TargetRuntime runtime)
    {
      switch (runtime)
      {
        case TargetRuntime.Net_1_0:
          return "1.0.3705";
        case TargetRuntime.Net_1_1:
          return "1.1.4322";
        case TargetRuntime.Net_2_0:
          return "2.0.50727";
        case TargetRuntime.Net_4_0:
          return "4.0.30319";
      }

      return "UNKNOWN";
    }

    private static string GetFileMD5Hash(string filePath)
    {
      if (string.IsNullOrEmpty(filePath) || !File.Exists(filePath))
      {
        return string.Empty;
      }

      var sb = new StringBuilder();
      using (var md5 = MD5.Create())
      {
        byte[] bytes = File.ReadAllBytes(filePath);
        byte[] encoded = md5.ComputeHash(bytes);

        for (int i = 0; i < encoded.Length; i++)
        {
          sb.Append(encoded[i].ToString("X2"));
        }
      }

      return sb.ToString();
    }
  }
}<|MERGE_RESOLUTION|>--- conflicted
+++ resolved
@@ -1,14 +1,14 @@
 ﻿using System;
 using System.Collections.Concurrent;
+using System.Collections.Generic;
 using System.IO;
 using System.Linq;
 using System.Reflection;
 using System.Runtime.CompilerServices;
 using System.Security.Cryptography;
 using System.Security.Cryptography.X509Certificates;
+using System.Text;
 using Mono.Cecil;
-using System.Collections.Generic;
-using System.Text;
 
 namespace Brutal.Dev.StrongNameSigner
 {
@@ -165,20 +165,32 @@
 
       try
       {
-<<<<<<< HEAD
+        if (File.Exists(outputFile))
+        {
+          File.SetAttributes(outputFile, FileAttributes.Normal);
+        }
+
+        var tempOutputFile = outputFile;
         using (var ad = AssemblyDefinition.ReadAssembly(assemblyPath, GetReadParameters(assemblyPath, probingPaths)))
         {
-          ad.Write(outputFile, new WriterParameters() { StrongNameKeyPair = GetStrongNameKeyPair(keyPath, keyFilePassword), WriteSymbols = writeSymbols });
-        }
-=======
-        if (File.Exists(outputFile))
-        {
-          File.SetAttributes(outputFile, FileAttributes.Normal);
-        }
-
-        AssemblyDefinition.ReadAssembly(assemblyPath, GetReadParameters(assemblyPath, probingPaths))
-          .Write(outputFile, new WriterParameters() { StrongNameKeyPair = GetStrongNameKeyPair(keyPath, keyFilePassword), WriteSymbols = writeSymbols });
->>>>>>> 886ead01
+          if (assemblyPath.Equals(outputFile, StringComparison.OrdinalIgnoreCase))
+          {
+            // Can't overwrite with a lock in place, create a copy and rename after disposing.
+            tempOutputFile = Path.GetTempFileName();
+          }
+
+          ad.Write(tempOutputFile, new WriterParameters() { StrongNameKeyPair = GetStrongNameKeyPair(keyPath, keyFilePassword), WriteSymbols = writeSymbols });
+        }
+
+        if (tempOutputFile != outputFile)
+        {
+          if (File.Exists(tempOutputFile))
+          {
+            File.SetAttributes(tempOutputFile, FileAttributes.Normal);
+          }
+
+          File.Copy(tempOutputFile, outputFile, true);
+        }
 
         KeyValuePair<string, AssemblyDefinition> removed;
         if (AssemblyDefinitonCache.TryRemove(assemblyPath, out removed))
@@ -228,21 +240,18 @@
       {
         throw new FileNotFoundException("Could not find provided assembly file.", assemblyPath);
       }
-      
+
       var a = new KeyValuePair<string, AssemblyDefinition>(null, null);
-      if (AssemblyDefinitonCache.ContainsKey(assemblyPath) && AssemblyDefinitonCache.TryGetValue(assemblyPath, out a))
-      {
-        // Check if the file contents have changed.
-        if (!GetFileMD5Hash(assemblyPath).Equals(a.Key, StringComparison.OrdinalIgnoreCase))
-        {
-          if (AssemblyDefinitonCache.TryRemove(assemblyPath, out a))
-          {
-            a.Value.Dispose();
-          }
-          
-          // Overwrite with a blank version.
-          a = new KeyValuePair<string, AssemblyDefinition>(null, null);
-        }
+      if (AssemblyDefinitonCache.ContainsKey(assemblyPath) && AssemblyDefinitonCache.TryGetValue(assemblyPath, out a) &&
+          !GetFileMD5Hash(assemblyPath).Equals(a.Key, StringComparison.OrdinalIgnoreCase))  // Check if the file contents have changed.
+      {
+        if (AssemblyDefinitonCache.TryRemove(assemblyPath, out a))
+        {
+          a.Value.Dispose();
+        }
+
+        // Overwrite with a blank version.
+        a = new KeyValuePair<string, AssemblyDefinition>(null, null);
       }
 
       if (a.Value == null)
@@ -332,18 +341,12 @@
       {
         var assemblyReference = a.MainModule.AssemblyReferences.FirstOrDefault(r => r.Name.Equals(b.Name.Name, StringComparison.OrdinalIgnoreCase));
 
-        if (assemblyReference != null)
-        {
-          // Found a matching reference, let's set the public key token.
-          if (BitConverter.ToString(assemblyReference.PublicKeyToken) != BitConverter.ToString(b.Name.PublicKeyToken))
-          {
-            assemblyReference.PublicKeyToken = b.Name.PublicKeyToken ?? new byte[0];
-            assemblyReference.Version = b.Name.Version;
-
-<<<<<<< HEAD
-            // Save and resign.
-            a.Write(assemblyPath, new WriterParameters { StrongNameKeyPair = GetStrongNameKeyPair(keyPath, keyFilePassword), WriteSymbols = File.Exists(Path.ChangeExtension(assemblyPath, ".pdb")) });
-=======
+        // Found a matching reference, let's set the public key token.
+        if (assemblyReference != null && BitConverter.ToString(assemblyReference.PublicKeyToken) != BitConverter.ToString(b.Name.PublicKeyToken))
+        {
+          assemblyReference.PublicKeyToken = b.Name.PublicKeyToken ?? new byte[0];
+          assemblyReference.Version = b.Name.Version;
+
           // Save and resign.
           if (File.Exists(assemblyPath))
           {
@@ -351,16 +354,14 @@
           }
 
           a.Write(assemblyPath, new WriterParameters { StrongNameKeyPair = GetStrongNameKeyPair(keyPath, keyFilePassword), WriteSymbols = File.Exists(Path.ChangeExtension(assemblyPath, ".pdb")) });
->>>>>>> 886ead01
-
-            KeyValuePair<string, AssemblyDefinition> removed;
-            if (AssemblyDefinitonCache.TryRemove(assemblyPath, out removed))
-            {
-              removed.Value.Dispose();
-            }
-
-            fixApplied = true;
-          }
+
+          KeyValuePair<string, AssemblyDefinition> removed;
+          if (AssemblyDefinitonCache.TryRemove(assemblyPath, out removed))
+          {
+            removed.Value.Dispose();
+          }
+
+          fixApplied = true;
         }
 
         var friendReference = b.CustomAttributes.SingleOrDefault(attr => attr.AttributeType.FullName == typeof(InternalsVisibleToAttribute).FullName &&
@@ -373,18 +374,13 @@
           friendReference.ConstructorArguments.Clear();
           friendReference.ConstructorArguments.Add(new CustomAttributeArgument(typeRef, a.Name.Name + ", PublicKey=" + BitConverter.ToString(a.Name.PublicKey).Replace("-", string.Empty)));
 
-<<<<<<< HEAD
           // Save and resign.
+          if (File.Exists(referenceAssemblyPath))
+          {
+            File.SetAttributes(referenceAssemblyPath, FileAttributes.Normal);
+          }
+
           b.Write(referenceAssemblyPath, new WriterParameters { StrongNameKeyPair = GetStrongNameKeyPair(keyPath, keyFilePassword), WriteSymbols = File.Exists(Path.ChangeExtension(referenceAssemblyPath, ".pdb")) });
-=======
-        // Save and resign.
-        if (File.Exists(referenceAssemblyPath))
-        {
-          File.SetAttributes(referenceAssemblyPath, FileAttributes.Normal);
-        }
-
-        b.Write(referenceAssemblyPath, new WriterParameters { StrongNameKeyPair = GetStrongNameKeyPair(keyPath, keyFilePassword), WriteSymbols = File.Exists(Path.ChangeExtension(referenceAssemblyPath, ".pdb")) });
->>>>>>> 886ead01
 
           KeyValuePair<string, AssemblyDefinition> removed;
           if (AssemblyDefinitonCache.TryRemove(referenceAssemblyPath, out removed))
@@ -457,22 +453,15 @@
           }
         }
 
-<<<<<<< HEAD
         if (fixApplied)
         {
           // Save and resign.
+          if (File.Exists(assemblyPath))
+          {
+            File.SetAttributes(assemblyPath, FileAttributes.Normal);
+          }
+
           a.Write(assemblyPath, new WriterParameters { StrongNameKeyPair = GetStrongNameKeyPair(keyPath, keyFilePassword), WriteSymbols = File.Exists(Path.ChangeExtension(assemblyPath, ".pdb")) });
-=======
-      if (fixApplied)
-      {
-        // Save and resign.
-        if (File.Exists(assemblyPath))
-        {
-          File.SetAttributes(assemblyPath, FileAttributes.Normal);
-        }
-
-        a.Write(assemblyPath, new WriterParameters { StrongNameKeyPair = GetStrongNameKeyPair(keyPath, keyFilePassword), WriteSymbols = File.Exists(Path.ChangeExtension(assemblyPath, ".pdb")) });
->>>>>>> 886ead01
 
           KeyValuePair<string, AssemblyDefinition> removed;
           if (AssemblyDefinitonCache.TryRemove(assemblyPath, out removed))
@@ -550,7 +539,7 @@
       {
         readParams = new ReaderParameters() { AssemblyResolver = resolver };
       }
-      
+
       return readParams;
     }
 
